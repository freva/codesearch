// Copyright 2011 The Go Authors.  All rights reserved.
// Use of this source code is governed by a BSD-style
// license that can be found in the LICENSE file.

package index

import (
	"archive/zip"
	"cmp"
	"encoding/binary"
	"fmt"
	"io"
	"log"
	"os"
	"path/filepath"
	"slices"
	"strings"

	"github.com/hakonhall/codesearch/sparse"
)

// Index writing.  See read.go for details of on-disk format.
//
// It would suffice to make a single large list of (trigram, file#) pairs
// while processing the files one at a time, sort that list by trigram,
// and then create the posting lists from subsequences of the list.
// However, we do not assume that the entire index fits in memory.
// Instead, we sort and flush the list to a new temporary file each time
// it reaches its maximum in-memory size, and then at the end we
// create the final posting lists by merging the temporary files as we
// read them back in.
//
// It would also be useful to be able to create an index for a subset
// of the files and then merge that index into an existing one.  This would
// allow incremental updating of an existing index when a directory changes.
// But we have not implemented that.

// An IndexWriter creates an on-disk index corresponding to a set of files.
type IndexWriter struct {
	Force bool   // Ignore size, line-length, and trigrams limits
	LogSkip bool // log information about skipped files
	Verbose bool // log status using package log
	Zip     bool // index content of zip files

	trigram *sparse.Set // trigrams for the current file
	buf     [32]byte    // scratch buffer

	roots []Path

	names      *PathWriter
	nameData   *Buffer // temp file holding list of names
	nameLen    int     // number of bytes written to nameData
	nameIndex  *Buffer // temp file holding name index
	numName    int     // number of names written
	nameLast   Path    // last name in list
	totalBytes int64

	post       []postEntry // list of (trigram, file#) pairs
	postFile   *Buffer     // flushed post entries
	postEnds   []int
	postIndex  *Buffer // temp file holding posting list index
	numTrigram int

	inbuf []byte  // input buffer
	main  *Buffer // main index file
}

const npost = 64 << 20 / 8 // 64 MB worth of post entries

// Create returns a new IndexWriter that will write the index to file.
func Create(file string) *IndexWriter {
<<<<<<< HEAD
	return &IndexWriter{
	        Force:     false,
	        LogSkip:   true,
=======
	ix := &IndexWriter{
>>>>>>> b34f2a0c
		trigram:   sparse.NewSet(1 << 24),
		nameData:  bufCreate(""),
		nameIndex: bufCreate(""),
		postFile:  bufCreate(""),
		postIndex: bufCreate(""),
		main:      bufCreate(file),
		post:      make([]postEntry, 0, npost),
		inbuf:     make([]byte, 1<<20),
	}
	ix.names = NewPathWriter(ix.nameData, ix.nameIndex, writeVersion, nameGroupSize)
	return ix
}

// isValidName reports whether name is a valid name to store in the index.
// We reject all control characters (bytes < ' ' aka 0x20)
// because we use them for framing in the name format.
func isValidName(name string) bool {
	if name == "" {
		return false
	}
	for i := 0; i < len(name); i++ {
		if name[i] < ' ' {
			return false
		}
	}
	return true
}

// A postEntry is an in-memory (trigram, file#) pair.
type postEntry uint64

const invalidTrigram = uint32(1<<24 - 1)

func (p postEntry) trigram() uint32 {
	return uint32(p >> 40)
}

func (p postEntry) fileid() int {
	id := uint64(p << 24 >> 24)
	if uint64(int(id)) != id || int(id) < 0 {
		log.Fatalf("more than 2^31 files on a 32-bit system")
	}
	return int(id)
}

func makePostEntry(trigram uint32, fileid int) postEntry {
	// Note that this encoding is known to the trigram and fileid method above,
	// but also to sortPost below.
	if fileid>>40 > 0 {
		log.Fatalf("more than 2^40 files")
	}
	return postEntry(trigram)<<40 | postEntry(fileid)
}

// Tuning constants for detecting text files.
// A file is assumed not to be text files (and thus not indexed)
// if it contains an invalid UTF-8 sequences, if it is longer than maxFileLength
// bytes, if it contains a line longer than maxLineLen bytes,
// or if it contains more than maxTextTrigrams distinct trigrams.
const (
	maxFileLen      = 1 << 30
	maxLineLen      = 2000
	maxTextTrigrams = 20000
)

// AddRoots adds the given roots to the index's list of roots.
func (ix *IndexWriter) AddRoots(roots []Path) {
	ix.roots = append(ix.roots, roots...)
}

// AddFile adds the file with the given name (opened using os.Open)
// to the index.  It logs errors using package log.
func (ix *IndexWriter) AddFile(name string) error {
	f, err := os.Open(name)
	if err != nil {
		return err
	}
	defer f.Close()
	return ix.Add(name, f)
}

// Add adds the file f to the index under the given name.
// It logs errors using package log.
func (ix *IndexWriter) Add(name string, f io.Reader) error {
	if !isValidName(name) {
		for _, f := range strings.Split(name, string(filepath.Separator)) {
			if !isValidName(f) {
				return fmt.Errorf("malformed name %q", f)
			}
		}
		return fmt.Errorf("malformed name %q", name)
	}

	if strings.HasSuffix(name, ".zip") && ix.Zip {
		f, ok := f.(interface {
			io.ReaderAt
			Stat() (os.FileInfo, error)
		})
		if !ok {
			goto NoZip
		}
		info, err := f.Stat()
		if err != nil || !info.Mode().IsRegular() {
			goto NoZip
		}
		r, err := zip.NewReader(f, info.Size())
		if err != nil {
			return err
		}
		files := slices.Clone(r.File)
		slices.SortFunc(files, func(x, y *zip.File) int {
			for i := 0; i < len(x.Name) && i < len(y.Name); i++ {
				if x.Name[i] == y.Name[i] {
					continue
				}
				if x.Name[i] == '/' {
					return -1
				}
				if y.Name[i] == '/' {
					return +1
				}
				return cmp.Compare(x.Name[i], y.Name[i])
			}
			return cmp.Compare(len(x.Name), len(y.Name))
		})
		for _, file := range files {
			r, err := file.Open()
			if err != nil {
				println("no3", name)

				log.Printf("%s: %v", r, err)
				continue
			}
			ix.add(name+"\x01"+file.Name, r)
			r.Close()
		}
		return err
	}

NoZip:
	return ix.add(name, f)
}

func (ix *IndexWriter) add(name string, f io.Reader) error {
	ix.trigram.Reset()
	var (
		c       = byte(0)
		i       = 0
		buf     = ix.inbuf[:0]
		tv      = uint32(0)
		n       = int64(0)
		linelen = 0
	)
	for {
		tv = (tv << 8) & (1<<24 - 1)
		if i >= len(buf) {
			n, err := f.Read(buf[:cap(buf)])
			if n == 0 {
				if err != nil {
					if err == io.EOF {
						break
					}
					return err
				}
				return fmt.Errorf("%s: 0-length read", name)
			}
			buf = buf[:n]
			i = 0
		}
		c = buf[i]
		i++
		tv |= uint32(c)
		if n++; n >= 3 {
			ix.trigram.Add(tv)
		}
		if c == 0 {
			if ix.LogSkip {
				log.Printf("%s: contains NUL, ignoring\n", name)
			}
			return nil
		}
		if !validUTF8((tv>>8)&0xFF, tv&0xFF) {
			if ix.LogSkip {
				log.Printf("%s: invalid UTF-8, ignoring\n", name)
			}
			return nil
		}
		if !ix.Force && n > maxFileLen {
			if ix.LogSkip {
				log.Printf("%s: too long, ignoring\n", name)
			}
			return nil
		}
		if linelen++; !ix.Force && linelen > maxLineLen {
			if ix.LogSkip {
				log.Printf("%s: very long lines, ignoring\n", name)
			}
			return nil
		}
		if c == '\n' {
			linelen = 0
		}
	}
	if !ix.Force && ix.trigram.Len() > maxTextTrigrams {
		if ix.LogSkip {
			log.Printf("%s: too many trigrams (%d), probably not text, ignoring\n", name, ix.trigram.Len())
		}
		return nil
	}
	ix.totalBytes += n

	if ix.Verbose {
		log.Printf("%d %d %s\n", n, ix.trigram.Len(), name)
	}

	fileid := ix.addName(MakePath(name))
	for _, trigram := range ix.trigram.Dense() {
		if len(ix.post) >= cap(ix.post) {
			ix.flushPost()
		}
		ix.post = append(ix.post, makePostEntry(trigram, fileid))
	}
	return nil
}

// Flush flushes the index entry to the target file.
func (ix *IndexWriter) Flush() {
	if writeVersion == 1 {
		ix.addName(Path{})
	}

	var off [8]int
	if writeVersion == 1 {
		ix.main.WriteString(magicV1)
	} else {
		ix.main.WriteString(magicV2)
	}

	// Path list.
	off[0] = ix.main.Offset()
	roots := NewPathWriter(ix.main, nil, writeVersion, 0)
	roots.Collect(slices.Values(ix.roots))
	if writeVersion == 1 {
		roots.Write(Path{})
	}
	off[1] = roots.Count()
	ix.main.Align(16)

	// Name list.
	off[2] = ix.main.Offset()
	copyFile(ix.main, ix.nameData)
	off[3] = ix.numName
	ix.main.Align(16)

	// Posting lists.
	off[4] = ix.main.Offset()
	ix.mergePost(ix.main)
	off[5] = ix.numTrigram
	ix.main.Align(16)

	// Name index.
	off[6] = ix.main.Offset()
	copyFile(ix.main, ix.nameIndex) // (numName+15)/16 entries
	ix.main.Align(16)

	// Posting index.
	off[7] = ix.main.Offset()
	copyFile(ix.main, ix.postIndex) // to end of file

	if writeVersion == 1 {
		ix.main.WriteUint(off[0])           // offset of root list
		ix.main.WriteUint(off[2])           // offset of name list
		ix.main.WriteUint(off[4])           // offset of posting lists
		ix.main.WriteUint(off[6])           // offset of name index
		ix.main.WriteUint(off[7])           // offset of posting index
		ix.main.WriteString(trailerMagicV1) // TODO rename
	} else {
		for _, v := range off {
			ix.main.WriteUint(v)
		}
		ix.main.WriteString(trailerMagicV2)
	}

	os.Remove(ix.nameData.name)
	os.Remove(ix.postFile.name)
	os.Remove(ix.nameIndex.name)
	os.Remove(ix.postIndex.name)

	log.Printf("%d data bytes, %d index bytes", ix.totalBytes, ix.main.Offset())

	ix.main.Flush()
}

func copyFile(dst, src *Buffer) {
	dst.Flush()
	n, err := io.Copy(dst.file, src.finish())
	if err != nil {
		log.Fatalf("copying %s to %s: %v", src.name, dst.name, err)
	}
	dst.fileOff += n
}

// addName adds the file with the given name to the index.
// It returns the assigned file ID number.
func (ix *IndexWriter) addName(name Path) int {
	if writeVersion == 2 {
		if name.String() == "" {
			log.Fatalf("index of empty name")
		}
		if name.Compare(ix.nameLast) <= 0 {
			log.Fatalf("names not sorted: %q <= %q", name, ix.nameLast)
		}
	}

	id := ix.numName
	ix.numName++
	ix.names.Write(Path(name))
	return id
}

// flushPost writes ix.post to a new temporary file and
// clears the slice.
func (ix *IndexWriter) flushPost() {
	if ix.Verbose {
		log.Printf("flush %d entries to %v", len(ix.post), ix.postFile.name)
	}
	sortPost(ix.post)

	start := ix.postFile.Offset()
	var w postDataWriter
	w.init(ix.postFile, nil)
	trigram := invalidTrigram
	for _, p := range ix.post {
		if t := p.trigram(); t != trigram {
			if trigram != invalidTrigram {
				w.endTrigram()
			}
			w.trigram(t)
			trigram = t
		}
		w.fileid(p.fileid())
	}
	if trigram != invalidTrigram {
		w.endTrigram()
	}
	ix.post = ix.post[:0]
	end := ix.postFile.Offset()

	if ix.Verbose {
		log.Printf("flushed %d bytes to disk; total %d", end-start, end)
	}
	ix.postEnds = append(ix.postEnds, end)
}

// mergePost reads the flushed index entries and merges them
// into posting lists, writing the resulting lists to out.
func (ix *IndexWriter) mergePost(out *Buffer) {
	var h postHeap

	if len(ix.postEnds) > 0 {
		log.Printf("merge mem + %d MB disk", ix.postEnds[len(ix.postEnds)-1]>>20)
		h.addFile(ix.postFile, ix.postEnds)
	}
	sortPost(ix.post)
	h.addMem(ix.post)

	var w postDataWriter
	w.init(out, ix.postIndex)

	e := h.next()
	for {
		t := e.trigram()
		w.trigram(t)
		for ; e.trigram() == t && t != invalidTrigram; e = h.next() {
			w.fileid(e.fileid())
		}
		w.endTrigram()
		if t == invalidTrigram {
			break
		}
	}
	w.flush()
	ix.numTrigram = w.numTrigram
}

// A postChunk represents a chunk of post entries flushed to disk or
// still in memory.
type postChunk struct {
	e    postEntry                // first entry
	next func() (postEntry, bool) // reader for entries after first
}

const postBuf = 4096

// A postHeap is a heap (priority queue) of postChunks.
type postHeap struct {
	ch []*postChunk
}

func (h *postHeap) addFile(w *Buffer, ends []int) {
	w.Flush()
	data := mmapFile(w.file).d
	start := 0
	for _, end := range ends {
		var r allPostReader
		r.init(&Index{version: writeVersion, name: w.name}, data[start:end])
		h.add(r.next)
		start = end
	}
}

func (h *postHeap) addMem(x []postEntry) {
	h.add(func() (postEntry, bool) {
		if len(x) == 0 {
			return postEntry(0), false
		}
		e := x[0]
		x = x[1:]
		return e, true
	})
}

// step reads the next entry from ch and saves it in ch.e.
// It returns false if ch is over.
func (h *postHeap) step(ch *postChunk) bool {
	old := ch.e
	e, ok := ch.next()
	if !ok {
		return false
	}
	ch.e = e
	if old >= ch.e {
		panic("bad sort")
	}
	return true
}

// add adds the chunk to the postHeap.
// All adds must be called before the first call to next.
func (h *postHeap) add(next func() (postEntry, bool)) {
	e, ok := next()
	if !ok {
		return
	}
	h.push(&postChunk{e, next})
}

// empty reports whether the postHeap is empty.
func (h *postHeap) empty() bool {
	return len(h.ch) == 0
}

// next returns the next entry from the postHeap.
// It returns a postEntry with trigram == 1<<24 - 1 if h is empty.
func (h *postHeap) next() postEntry {
	if len(h.ch) == 0 {
		return makePostEntry(1<<24-1, 0)
	}
	ch := h.ch[0]
	e := ch.e
	e1, ok := ch.next()
	if !ok {
		h.pop()
	} else {
		ch.e = e1
		h.siftDown(0)
	}
	return e
}

func (h *postHeap) pop() *postChunk {
	ch := h.ch[0]
	n := len(h.ch) - 1
	h.ch[0] = h.ch[n]
	h.ch = h.ch[:n]
	if n > 1 {
		h.siftDown(0)
	}
	return ch
}

func (h *postHeap) push(ch *postChunk) {
	n := len(h.ch)
	h.ch = append(h.ch, ch)
	if len(h.ch) >= 2 {
		h.siftUp(n)
	}
}

func (h *postHeap) siftDown(i int) {
	ch := h.ch
	for {
		j1 := 2*i + 1
		if j1 >= len(ch) {
			break
		}
		j := j1
		if j2 := j1 + 1; j2 < len(ch) && ch[j1].e >= ch[j2].e {
			j = j2
		}
		if ch[i].e < ch[j].e {
			break
		}
		ch[i], ch[j] = ch[j], ch[i]
		i = j
	}
}

func (h *postHeap) siftUp(j int) {
	ch := h.ch
	for {
		i := (j - 1) / 2
		if i == j || ch[i].e < ch[j].e {
			break
		}
		ch[i], ch[j] = ch[j], ch[i]
		j = i
	}
}

// A Buffer is a convenience wrapper: a closeable bufio.Writer.
type Buffer struct {
	name    string
	file    *os.File
	fileOff int64
	buf     []byte
	tmp     [8]byte
}

// bufCreate creates a new file with the given name and returns a
// corresponding Buffer.  If name is empty, bufCreate uses a
// temporary file.
func bufCreate(name string) *Buffer {
	var (
		f   *os.File
		err error
	)
	if name != "" {
		f, err = os.OpenFile(name, os.O_RDWR|os.O_CREATE|os.O_TRUNC, 0600)
	} else {
		f, err = os.CreateTemp("", "csearch")
	}
	if err != nil {
		log.Fatal(err)
	}
	return &Buffer{
		name: f.Name(),
		buf:  make([]byte, 0, 256<<10),
		file: f,
	}
}

func (b *Buffer) Write(x []byte) {
	n := cap(b.buf) - len(b.buf)
	if len(x) > n {
		b.Flush()
		if b.file != nil && len(x) >= cap(b.buf) {
			if _, err := b.file.Write(x); err != nil {
				log.Fatalf("writing %s: %v", b.name, err)
			}
			b.fileOff += int64(len(x))
			return
		}
	}
	b.buf = append(b.buf, x...)
}

func (b *Buffer) WriteByte(x byte) error {
	if len(b.buf) >= cap(b.buf) {
		b.Flush()
	}
	b.buf = append(b.buf, x)
	return nil
}

func (b *Buffer) WriteString(s string) {
	n := cap(b.buf) - len(b.buf)
	if len(s) > n {
		b.Flush()
		if len(s) >= cap(b.buf) {
			if _, err := b.file.WriteString(s); err != nil {
				log.Fatalf("writing %s: %v", b.name, err)
			}
			b.fileOff += int64(len(s))
			return
		}
	}
	b.buf = append(b.buf, s...)
}

// Offset returns the current write offset.
func (b *Buffer) Offset() int {
	off := b.fileOff + int64(len(b.buf))
	if int64(int(off)) != off {
		log.Fatalf("index is larger than 2GB on 32-bit system")
	}
	return int(off)
}

func (b *Buffer) Flush() {
	if len(b.buf) == 0 || b.file == nil {
		return
	}
	n, err := b.file.Write(b.buf)
	if err != nil {
		log.Fatalf("writing %s: %v", b.name, err)
	}
	if n != len(b.buf) {
		log.Fatalf("writing %s: unexpected short write", b.name)
	}
	b.fileOff += int64(len(b.buf))
	b.buf = b.buf[:0]
}

// finish flushes the file to disk and returns an open file ready for reading.
func (b *Buffer) finish() *os.File {
	b.Flush()
	f := b.file
	f.Seek(0, 0)
	return f
}

func (b *Buffer) WriteTrigram(t uint32) {
	if cap(b.buf)-len(b.buf) < 3 {
		b.Flush()
	}
	b.buf = append(b.buf, byte(t>>16), byte(t>>8), byte(t))
}

func (b *Buffer) WriteVarint(x int) {
	if x < 0 {
		log.Fatalf("writeUvarint of negative number")
	}
	if cap(b.buf)-len(b.buf) < binary.MaxVarintLen64 {
		b.Flush()
	}
	b.buf = binary.AppendUvarint(b.buf, uint64(x))
}

func (b *Buffer) WriteUint(x int) {
	if writeVersion == 1 {
		b.writeUint32(x)
	} else {
		b.writeUint64(x)
	}
}

func (b *Buffer) writeUint32(x int) {
	if x < 0 || int(uint32(x)) != x {
		log.Fatalf("index is larger than 2GB on 32-bit system")
	}
	if cap(b.buf)-len(b.buf) < 4 {
		b.Flush()
	}
	b.buf = append(b.buf, byte(x>>24), byte(x>>16), byte(x>>8), byte(x))
}

func (b *Buffer) writeUint64(x int) {
	if x < 0 {
		log.Fatalf("index is too large")
	}
	if cap(b.buf)-len(b.buf) < 4 {
		b.Flush()
	}
	b.buf = append(b.buf, byte(x>>56), byte(x>>48), byte(x>>40), byte(x>>32), byte(x>>24), byte(x>>16), byte(x>>8), byte(x))
}

func (b *Buffer) Align(n int) {
	if writeVersion == 1 {
		return
	}
	// not required for reader, but nice for debugging:
	// align to 16-byte boundary.
	for b.Offset()%n != 0 {
		b.WriteByte(0)
	}
}

// validUTF8 reports whether the byte pair can appear in a
// valid sequence of UTF-8-encoded code points.
func validUTF8(c1, c2 uint32) bool {
	switch {
	case c1 < 0x80:
		// 1-byte, must be followed by 1-byte or first of multi-byte
		return c2 < 0x80 || 0xc0 <= c2 && c2 < 0xf8
	case c1 < 0xc0:
		// continuation byte, can be followed by nearly anything
		return c2 < 0xf8
	case c1 < 0xf8:
		// first of multi-byte, must be followed by continuation byte
		return 0x80 <= c2 && c2 < 0xc0
	}
	return false
}

// sortPost sorts the postentry list.
// The list is already sorted by fileid (bottom 40 bits)
// so there are only 24 bits to sort.
// Run two rounds of 12-bit radix sort.
const sortK = 12

var sortTmp []postEntry
var sortN [1 << sortK]int

func sortPost(post []postEntry) {
	if len(post) > len(sortTmp) {
		sortTmp = make([]postEntry, len(post))
	}
	tmp := sortTmp[:len(post)]

	const k = sortK
	for i := range sortN {
		sortN[i] = 0
	}
	for _, p := range post {
		r := uintptr(p>>40) & (1<<k - 1)
		sortN[r]++
	}
	tot := 0
	for i, count := range sortN {
		sortN[i] = tot
		tot += count
	}
	for _, p := range post {
		r := uintptr(p>>40) & (1<<k - 1)
		o := sortN[r]
		sortN[r]++
		tmp[o] = p
	}
	tmp, post = post, tmp

	for i := range sortN {
		sortN[i] = 0
	}
	for _, p := range post {
		r := uintptr(p>>(40+k)) & (1<<k - 1)
		sortN[r]++
	}
	tot = 0
	for i, count := range sortN {
		sortN[i] = tot
		tot += count
	}
	for _, p := range post {
		r := uintptr(p>>(40+k)) & (1<<k - 1)
		o := sortN[r]
		sortN[r]++
		tmp[o] = p
	}
}

type postDataWriter struct {
	out           *Buffer
	postIndexFile *Buffer
	base          int
	lastOffset    int
	count         int
	offset        int
	lastID        int
	t             uint32
	delta         deltaWriter
	numTrigram    int
	tmp           [32]byte
	block         []byte
}

func (w *postDataWriter) flush() {
	if w.postIndexFile != nil && len(w.block) > 0 {
		w.postIndexFile.Write(w.block[:cap(w.block)])
		w.block = w.block[:0]
	}
}

func (w *postDataWriter) init(postData, postIndex *Buffer) {
	w.out = postData
	w.base = w.out.Offset()
	w.postIndexFile = nil
	w.delta.init(w.out)
	w.lastOffset = w.base
	w.postIndexFile = postIndex
	w.block = make([]byte, 0, postBlockSize)
}

func (w *postDataWriter) trigram(t uint32) {
	if t == 0 {
		panic("invalid trigram")
	}
	w.offset = w.out.Offset()
	w.count = 0
	w.t = t
	w.lastID = -1
	w.numTrigram++
	w.out.WriteTrigram(w.t)
}

func (w *postDataWriter) fileid(id int) {
	w.delta.Write(id - w.lastID)
	w.lastID = id
	w.count++
}

func (w *postDataWriter) endTrigram() {
	w.delta.Write(0)
	w.delta.Flush()
	if w.postIndexFile == nil {
		return
	}
	if writeVersion == 1 {
		w.postIndexFile.WriteTrigram(w.t)
		w.postIndexFile.WriteUint(w.count)
		w.postIndexFile.WriteUint(w.offset - w.base)
		return
	}

	buf := w.tmp[:]
	buf[0] = byte(w.t >> 16)
	buf[1] = byte(w.t >> 8)
	buf[2] = byte(w.t)

	n := 3
	n += binary.PutUvarint(buf[n:], uint64(w.count))
	n1 := binary.PutUvarint(buf[n:], uint64(w.offset-w.lastOffset))
	if len(w.block)+n+n1 > cap(w.block) {
		w.postIndexFile.Write(w.block[:cap(w.block)])
		clear(w.block)
		w.block = w.block[:0]
		n1 = binary.PutUvarint(buf[n:], uint64(w.offset-w.base))
	}
	w.block = append(w.block, buf[:n+n1]...)
	w.lastOffset = w.offset
}<|MERGE_RESOLUTION|>--- conflicted
+++ resolved
@@ -69,13 +69,9 @@
 
 // Create returns a new IndexWriter that will write the index to file.
 func Create(file string) *IndexWriter {
-<<<<<<< HEAD
-	return &IndexWriter{
+	ix := &IndexWriter{
 	        Force:     false,
 	        LogSkip:   true,
-=======
-	ix := &IndexWriter{
->>>>>>> b34f2a0c
 		trigram:   sparse.NewSet(1 << 24),
 		nameData:  bufCreate(""),
 		nameIndex: bufCreate(""),
