// Copyright 2011 The Go Authors.  All rights reserved.
// Use of this source code is governed by a BSD-style
// license that can be found in the LICENSE file.

package index

// Index Format
//
// An index stored on disk has the format:
//
//	"csearch index 2\n"
//	list of roots
//	list of names
//	list of posting lists
//	name index
//	posting list index
//	trailer
//
// The list of roots and list of names are sorted (by Path.Cmp)
// sequences of prefix-compressed paths. Each path is encoded
// as a varint number of prefix bytes to copy from the previous
// path, a varint number of suffix bytes that follow, and the
// suffix bytes. For example, the two path sequnce
// {"abcdef", "abcx"} is encoded as [0 6 abcdef 3 1 x].
//
// In the name list, every 16th name has a forced prefix
// length of 0, so that random access is possible by starting
// at one of these entries. The name index lists the offset
// of every 16th name.
//
// The list of posting lists is a sequence of posting lists.
// Each posting list has the form:
//
//	trigram [3]
//	deltas [v]...
//
// The trigram gives the 3 byte trigram that this list describes.  The
// delta list is a sequence of [γ-coded] deltas between file IDs,
// ending with a zero delta.  For example, the delta list [2,5,1,1,0]
// encodes the file ID list 1, 6, 7, 8.  The delta list [0] would
// encode the empty file ID list, but empty posting lists are usually
// not recorded at all.  The list of posting lists ends with an entry
// with trigram "\xff\xff\xff" and a delta list consisting a single zero.
// In the γ-encoding, which cannot represent 0, 0 encodes as 31,
// and all values v ≥ 31 encode as v+1.
//
// The indexes enable efficient random access to the lists.
//
// The name index is a sequence of 8-byte big-endian values listing the
// byte offset in the name list where every 16th name begins.
//
// The posting list index is a sequence of index entries describing
// each successive posting list.  Each index entry has the form:
//
//	trigram [3]
//	file count [v]
//	offset [v]
//
// The file count and offset are varint-encoded, breaking random
// access to the posting list index. To restore that, any index
// entry that would otherwise cross a 256-byte boundary is preceded
// by zeroed padding bytes up to the boundary. The overall index
// is also zero-padded to a multiple of 256 bytes.
// The offsets in each 256-byte chunk are delta-encoded starting
// from a base offset of 0.
//
// Index entries are only written for the non-empty posting lists,
// so finding the posting list for a specific trigram requires a
// binary search over the posting list index. To find an entry
// in the index for a given trigram, binary search on the 256-byte
// sections to find the 256-byte entry where it would be,
// and then linear search in the 256-byte section.
//
// In practice, the majority of the possible trigrams are never
// seen, so omitting the missing ones represents a significant
// storage savings.
//
// The trailer has the form:
//
//	offset of root list [8]
//	number of roots [8]
//	offset of name list [8]
//	number of names [8]
//	offset of posting lists [8]
//	number of posting lists [8]
//	offset of name index [8]
//	offset of posting list index [8]
//	"\ncsearch trlr 2\n"
//
// The code has never checked the index header, so version changes
// must be made by modifying the trailer.
// Old 32-bit Version
//
// An older 32-bit format had the following differences:
//
//  - The header was "csearch index 1\n".
//  - The trailer was "\ncsearch trailr\n".
//  - All the 8-byte values were 4-byte values.
//  - The root and names lists were not prefix-compressed nor
//    varint-delimited. Instead, they were as a sequence of
//    NUL-terminated paths, with a final empty path marking
//    the end of the list.
//  - The name index had an entry for every name, not every 16th name.
//  - The trailer did not contain "number of roots".
//  - The trailer did not contain "number of names".
//  - The posting list deltas were uvarint-coded instead of γ-coded.
//
// At the time of conversion, indexing Linux git at v6.9-9880-gdaa121128a2d
// with the old index format had the following file region sizes:
//
//		         16 header
//		         22 path list
//		  5,082,088 name list
//		147,703,290 posting lists
//		    337,656 name index
//		  4,636,335 posting list index
//		         36 trailer
//		-----------
//		157,759,443 total
//
// The 64-bit version of this file had instead:
//
//		         16 header
//		         32 path list
//		  1,170,592 name list
//		 85,872,880 posting lists
//		     42,208 name index
//		  2,292,480 posting list index
//		         80 trailer
//		-----------
//		 89,378,288 total (including padding)
//
// Overall, the tighter encoding in the 64-bit-friendly version
// yields a >40% reduction in index size.
//
// For an index of 1.6 TB of Go module zip files, the direct 64-bit
// extension of the v1 index used 162 GB, while the tighter encodings
// reduced the index to 84 GB:
//
//	name list:      28.6 GB   ->  4.0 GB
//	posting lists: 132.7 GB   -> 80.3 GB
//	name index:      1.1 GB   ->  0.07 GB
//	posting index:   0.050 GB ->  0.016 GB
//
// [γ-coded]: https://en.wikipedia.org/wiki/Elias_gamma_coding

import (
	"bytes"
	"encoding/binary"
	"fmt"
	"iter"
	"log"
	"os"
	"path/filepath"
	"runtime"
	"sort"
)

const (
	magicV1        = "csearch index 1\n"
	magicV2        = "csearch index 2\n"
	trailerMagicV1 = "\ncsearch trailr\n"
	trailerMagicV2 = "\ncsearch trlr 2\n"

	postBlockSize = 256 // posting index entries are packed into 256-byte blocks
	nameGroupSize = 16  // names are prefix-compressed in groups of 16

	postIndexEntrySizeV1 = 3 + 4 + 4
)

// An Index implements read-only access to a trigram index.
type Index struct {
	Verbose      bool
	name         string
	data         mmapData
	version      int
	pathData     int
	numPath      int
	nameData     int
	postData     int
	nameIndex    int
	numName      int
	postIndex    int
	numPost      int
	numPostBlock int
}

func (ix *Index) PrintStats() {
	fmt.Printf("%d path list (%d paths)\n", ix.nameData-ix.pathData, ix.numPath)
	fmt.Printf("%d name list (%d names)\n", ix.postData-ix.nameData, ix.numName)
	fmt.Printf("%d posting lists (%d trigrams)\n", ix.nameIndex-ix.postData, ix.numPost)
	fmt.Printf("%d name index\n", ix.postIndex-ix.nameIndex)
	fmt.Printf("%d posting index\n", ix.numPostBlock*postBlockSize)
}

func Open(file string) *Index {
	mm := mmap(file)
	ix := &Index{name: file, data: mm}
	if len(mm.d) < len(trailerMagicV1) {
		ix.corrupt()
	}

	magic := string(mm.d[len(mm.d)-len(trailerMagicV1):])
	var n int
	switch magic {
	default:
		ix.corrupt()

	case trailerMagicV1:
		ix.version = 1
		n = len(mm.d) - len(trailerMagicV1) - 5*4
		if n < 0 {
			ix.corrupt()
		}
		ix.pathData = ix.uint32(n)
		ix.nameData = ix.uint32(n + 4)
		ix.postData = ix.uint32(n + 8)
		ix.nameIndex = ix.uint32(n + 12)
		ix.postIndex = ix.uint32(n + 16)
		ix.numName = (ix.postIndex-ix.nameIndex)/4 - 1
		ix.numPost = (n - ix.postIndex) / postIndexEntrySizeV1
		ix.numPath = -1

	case trailerMagicV2:
		ix.version = 2
		n = len(mm.d) - len(trailerMagicV2) - 8*8
		if n < 0 {
			ix.corrupt()
		}
		ix.pathData = ix.uint64(n)
		ix.numPath = ix.uint64(n + 1*8)
		ix.nameData = ix.uint64(n + 2*8)
		ix.numName = ix.uint64(n + 3*8)
		ix.postData = ix.uint64(n + 4*8)
		ix.numPost = ix.uint64(n + 5*8)
		ix.nameIndex = ix.uint64(n + 6*8)
		ix.postIndex = ix.uint64(n + 7*8)
		ix.numPostBlock = (n - ix.postIndex) / postBlockSize
	}

	return ix
}

// slice returns the slice of index data starting at the given byte offset.
// If n >= 0, the slice must have length at least n and is truncated to length n.
func (ix *Index) slice(off int, n int) []byte {
	if off < 0 {
		ix.corrupt()
	}
	if n < 0 {
		return ix.data.d[off:]
	}
	if off+n < off || off+n > len(ix.data.d) {
		ix.corrupt()
	}
	return ix.data.d[off : off+n]
}

// uint32 returns the uint32 value at the given offset in the index data.
func (ix *Index) uint32(off int) int {
	v := binary.BigEndian.Uint32(ix.slice(off, 4))
	if int(v) < 0 {
		ix.corrupt()
	}
	return int(v)
}

// uint64 returns the uint64 value at the given offset in the index data.
func (ix *Index) uint64(off int) int {
	v := binary.BigEndian.Uint64(ix.slice(off, 8))
	if int(v) < 0 || uint64(int(v)) != v {
		ix.corrupt()
	}
	return int(v)
}

// Roots returns the list of indexed roots.
func (ix *Index) Roots() *PathReader {
	return NewPathReader(ix.version, ix.slice(ix.pathData, ix.nameData-ix.pathData), ix.numPath)
}

// Name returns the name corresponding to the given fileid.
func (ix *Index) Name(fileid int) Path {
	return ix.NamesAt(fileid, fileid+1).Path()
}

// NameAt returns a PathReader returning the names for
// fileids in the range [min, max).
func (ix *Index) NamesAt(min, max int) *PathReader {
	if min >= ix.numName {
		return NewPathReader(1, nil, 0)
	}
	limit := max - min
	var off int
	if ix.version == 1 {
		off = ix.uint32(ix.nameIndex + min*4)
	} else {
		off = ix.uint64(ix.nameIndex + min/nameGroupSize*8)
		limit += min % nameGroupSize
	}
	names := NewPathReader(ix.version, ix.slice(ix.nameData+off, ix.postData-(ix.nameData+off)), limit)
	if ix.version == 2 {
		for range min % nameGroupSize {
			names.Next()
		}
	}
	return names
}

func (ix *Index) Names(lo, hi int) iter.Seq[Path] {
	r := ix.NamesAt(lo, hi)
	if r.Valid() {
		r.limit = hi - lo - 1
	}
	return r.All()
}

func (ix *Index) str(off int) []byte {
	str := ix.slice(off, -1)
	i := bytes.IndexByte(str, '\x00')
	if i < 0 {
		ix.corrupt()
	}
	return str[:i]
}

// listAt returns the i'th posting index list entry.
// It is only valid for version 1 indexes.
func (ix *Index) postIndexEntry(i int) (trigram uint32, count, offset int) {
	if ix.version != 1 {
		panic("postIndexEntry misuse")
	}
	d := ix.slice(ix.postIndex+i*postIndexEntrySizeV1, postIndexEntrySizeV1)
	trigram = uint32(d[0])<<16 | uint32(d[1])<<8 | uint32(d[2])
	if ix.version == 1 {
		count = int(binary.BigEndian.Uint32(d[3:]))
		offset = int(binary.BigEndian.Uint32(d[3+4:]))
	} else {
		count = int(binary.BigEndian.Uint64(d[3:]))
		offset = int(binary.BigEndian.Uint64(d[3+8:]))
	}
	if count < 0 || offset < 0 {
		ix.corrupt()
	}
	return
}

func (ix *Index) findList(trigram uint32) (count, offset int) {
	if ix.version == 2 {
		return ix.findListV2(trigram)
	}
	// binary search
	d := ix.slice(ix.postIndex, ix.numPost*postIndexEntrySizeV1)
	i := sort.Search(ix.numPost, func(i int) bool {
		i *= postIndexEntrySizeV1
		t := uint32(d[i])<<16 | uint32(d[i+1])<<8 | uint32(d[i+2])
		return t >= trigram
	})
	if i >= ix.numPost {
		return 0, 0
	}
	t, count, offset := ix.postIndexEntry(i)
	if t != trigram {
		return 0, 0
	}
	return count, offset
}

func (ix *Index) findListV2(trigram uint32) (count, offset int) {
	// binary search to find first posting block too late for trigram
	b := ix.slice(ix.postIndex, ix.numPostBlock*postBlockSize)
	i := sort.Search(ix.numPostBlock, func(i int) bool {
		i *= postBlockSize
		t := uint32(b[i])<<16 | uint32(b[i+1])<<8 | uint32(b[i+2])
		return t > trigram
	})
	if i == 0 {
		return 0, 0
	}

	// walk block to find trigram
	b = b[(i-1)*postBlockSize : i*postBlockSize]
	for len(b) >= 3 {
		t := uint32(b[0])<<16 | uint32(b[1])<<8 | uint32(b[2])
		if t == 0 {
			break
		}
		count, n1 := binary.Uvarint(b[3:])
		if n1 < 0 {
			ix.corrupt()
		}
		o, n2 := binary.Uvarint(b[3+n1:])
		if n2 < 0 {
			ix.corrupt()
		}
		offset += int(o)
		if t == trigram {
			return int(count), offset
		}
		b = b[3+n1+n2:]
	}
	return 0, 0
}

type postReader struct {
	ix       *Index
	count    int
	offset   int
	fileid   int
	restrict []int
	delta    deltaReader
}

func (r *postReader) init(ix *Index, trigram uint32, restrict []int) {
	count, offset := ix.findList(trigram)
	if count == 0 {
		return
	}
	r.ix = ix
	r.count = count
	r.offset = offset
	r.fileid = -1
	r.delta.init(r.ix, ix.slice(ix.postData+offset+3, -1))
	r.restrict = restrict
}

func (r *postReader) max() int {
	return int(r.count)
}

func (r *postReader) next() bool {
	if r.ix == nil {
		return false
	}
	for r.count > 0 {
		r.count--
		delta := r.delta.next()
		if delta <= 0 {
			r.ix.corrupt()
		}
		r.fileid += delta
		if r.restrict != nil {
			i := 0
			for i < len(r.restrict) && r.restrict[i] < r.fileid {
				i++
			}
			r.restrict = r.restrict[i:]
			if len(r.restrict) == 0 || r.restrict[0] != r.fileid {
				continue
			}
		}
		return true
	}
	// list should end with terminating 0 delta
	if r.delta.next() != 0 {
		r.ix.corrupt()
	}
	r.delta.clearBits()
	r.fileid = -1
	return false
}

type allPostReader struct {
	trigram uint32
	fileid  int
	is64    bool
	delta   deltaReader
}

func (r *allPostReader) init(ix *Index, data []byte) {
	r.delta.init(ix, data)
	r.trigram = invalidTrigram
}

func (r *allPostReader) next() (postEntry, bool) {
	for {
		if r.trigram == invalidTrigram {
			d := r.delta.d
			if len(d) == 0 {
				return 0, false
			}
			if len(d) < 3 {
				log.Fatalf("internal error: invalid temporary file")
			}
			r.trigram = uint32(d[0])<<16 | uint32(d[1])<<8 | uint32(d[2])
			d = d[3:]
			r.fileid = -1
			r.delta.d = d
		}
		delta := r.delta.next()
		if delta == 0 {
			r.delta.clearBits()
			r.trigram = invalidTrigram
			continue
		}
		r.fileid += delta
		return makePostEntry(r.trigram, r.fileid), true
	}
}

func (ix *Index) PostingList(trigram uint32) []int {
	return ix.postingList(trigram, nil)
}

func (ix *Index) postingList(trigram uint32, restrict []int) []int {
	var r postReader
	r.init(ix, trigram, restrict)
	x := make([]int, 0, r.max())
	for r.next() {
		x = append(x, r.fileid)
	}
	return x
}

func (ix *Index) PostingAnd(list []int, trigram uint32) []int {
	return ix.postingAnd(list, trigram, nil)
}

func (ix *Index) postingAnd(list []int, trigram uint32, restrict []int) []int {
	var r postReader
	r.init(ix, trigram, restrict)
	x := list[:0]
	i := 0
	for r.next() {
		fileid := r.fileid
		for i < len(list) && list[i] < fileid {
			i++
		}
		if i < len(list) && list[i] == fileid {
			x = append(x, fileid)
			i++
		}
	}
	return x
}

func (ix *Index) PostingOr(list []int, trigram uint32) []int {
	return ix.postingOr(list, trigram, nil)
}

func (ix *Index) postingOr(list []int, trigram uint32, restrict []int) []int {
	var r postReader
	r.init(ix, trigram, restrict)
	x := make([]int, 0, len(list)+r.max())
	i := 0
	for r.next() {
		fileid := r.fileid
		for i < len(list) && list[i] < fileid {
			x = append(x, list[i])
			i++
		}
		x = append(x, fileid)
		if i < len(list) && list[i] == fileid {
			i++
		}
	}
	x = append(x, list[i:]...)
	return x
}

func (ix *Index) PostingQuery(q *Query) []int {
	return ix.postingQuery(q, nil)
}

func (ix *Index) postingQuery(q *Query, restrict []int) (ret []int) {
	var list []int
	switch q.Op {
	case QNone:
		// nothing
	case QAll:
		if restrict != nil {
			return restrict
		}
		list = make([]int, ix.numName)
		for i := range list {
			list[i] = i
		}
		return list
	case QAnd:
		for _, t := range q.Trigram {
			tri := uint32(t[0])<<16 | uint32(t[1])<<8 | uint32(t[2])
			if list == nil {
				list = ix.postingList(tri, restrict)
			} else {
				list = ix.postingAnd(list, tri, restrict)
			}
			if len(list) == 0 {
				return nil
			}
		}
		for _, sub := range q.Sub {
			if list == nil {
				list = restrict
			}
			list = ix.postingQuery(sub, list)
			if len(list) == 0 {
				return nil
			}
		}
	case QOr:
		for _, t := range q.Trigram {
			tri := uint32(t[0])<<16 | uint32(t[1])<<8 | uint32(t[2])
			if list == nil {
				list = ix.postingList(tri, restrict)
			} else {
				list = ix.postingOr(list, tri, restrict)
			}
		}
		for _, sub := range q.Sub {
			list1 := ix.postingQuery(sub, restrict)
			list = mergeOr(list, list1)
		}
	}
	return list
}

func mergeOr(l1, l2 []int) []int {
	var l []int
	i := 0
	j := 0
	for i < len(l1) || j < len(l2) {
		switch {
		case j == len(l2) || (i < len(l1) && l1[i] < l2[j]):
			l = append(l, l1[i])
			i++
		case i == len(l1) || (j < len(l2) && l1[i] > l2[j]):
			l = append(l, l2[j])
			j++
		case l1[i] == l2[j]:
			l = append(l, l1[i])
			i++
			j++
		}
	}
	return l
}

<<<<<<< HEAD
func corrupt() {
	log.Fatal("corrupt index: remove file")
=======
var panicOnCorrupt = true

func (ix *Index) corrupt() {
	if panicOnCorrupt {
		panic("corrupt index")
	}
	log.Fatal("corrupt index: remove " + ix.name)
>>>>>>> b34f2a0c
}

// An mmapData is mmap'ed read-only data from a file.
type mmapData struct {
	f *os.File
	d []byte
}

// mmap maps the given file into memory.
func mmap(file string) mmapData {
	f, err := os.Open(file)
	if err != nil {
		log.Fatal(err)
	}
	return mmapFile(f)
}

// TODO look in parent directories for index
// TODO cindex -init

// File returns the name of the index file to use.
// It is either $CSEARCHINDEX or $HOME/.csearchindex.
func File(file string) string {
	if file != "" {
		return file
	}
	f := os.Getenv("CSEARCHINDEX")
	if f != "" {
		return f
	}
	var home string
	home = os.Getenv("HOME")
	if runtime.GOOS == "windows" && home == "" {
		home = os.Getenv("USERPROFILE")
	}
	return filepath.Clean(home + "/.csearchindex")
}<|MERGE_RESOLUTION|>--- conflicted
+++ resolved
@@ -635,10 +635,6 @@
 	return l
 }
 
-<<<<<<< HEAD
-func corrupt() {
-	log.Fatal("corrupt index: remove file")
-=======
 var panicOnCorrupt = true
 
 func (ix *Index) corrupt() {
@@ -646,7 +642,6 @@
 		panic("corrupt index")
 	}
 	log.Fatal("corrupt index: remove " + ix.name)
->>>>>>> b34f2a0c
 }
 
 // An mmapData is mmap'ed read-only data from a file.
