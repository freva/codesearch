// Copyright 2011 The Go Authors.  All rights reserved.
// Use of this source code is governed by a BSD-style
// license that can be found in the LICENSE file.

package main

import (
	"flag"
	"fmt"
	"log"
	"os"
	"path/filepath"
	"runtime/pprof"
	"slices"

	"github.com/hakonhall/codesearch/index"
)

<<<<<<< HEAD
var usageMessage = `usage: cindex [-index file] [-list] [-reset] [-force] [path...]
=======
var usageMessage = `usage: cindex [-list] [-reset] [-zip] [path...]
>>>>>>> b34f2a0c

Cindex prepares the trigram index for use by csearch.  The index is the
file named by -index, or else $CSEARCHINDEX, or else $HOME/.csearchindex.

The simplest invocation is

	cindex path...

which adds the file or directory tree named by each path to the index.
For example:

	cindex $HOME/src /usr/include

or, equivalently:

	cindex $HOME/src
	cindex /usr/include

If cindex is invoked with no paths, it reindexes the paths that have
already been added, in case the files have changed.  Thus, 'cindex' by
itself is a useful command to run in a nightly cron job.

The -list flag causes cindex to list the paths it has indexed and exit.

The -zip flag causes cindex to index content inside ZIP files.
This feature is experimental and will almost certainly change
in the future, possibly in incompatible ways.

By default cindex adds the named paths to the index but preserves
information about other paths that might already be indexed
(the ones printed by cindex -list).  The -reset flag causes cindex to
delete the existing index before indexing the new paths.
With no path arguments, cindex -reset removes the index.

Files that are too large (>1 GB), have too long lines (2k), or have too many
trigraphs (20k) are skipped.  -force ignores these limits.
`

func usage() {
	fmt.Fprintf(os.Stderr, usageMessage)
	os.Exit(2)
}

var (
	indexFlag   = flag.String("index", "", "path to index file")
	listFlag    = flag.Bool("list", false, "list indexed paths and exit")
	resetFlag   = flag.Bool("reset", false, "discard existing index")
	verboseFlag = flag.Bool("verbose", false, "print extra information")
	logSkipFlag = flag.Bool("log", false, "print extra information")
	cpuProfile  = flag.String("cpuprofile", "", "write cpu profile to this file")
<<<<<<< HEAD
	forceFlag   = flag.Bool("force", false, "force addition to index")
=======
	checkFlag   = flag.Bool("check", false, "check index is well-formatted")
	zipFlag     = flag.Bool("zip", false, "index content in zip files")
	statsFlag   = flag.Bool("stats", false, "print index size statistics")
>>>>>>> b34f2a0c
)

func main() {
	log.SetPrefix("cindex: ")
	flag.Usage = usage
	flag.Parse()

	indexpath := index.File(*indexFlag)

	if *listFlag {
<<<<<<< HEAD
		ix := index.Open(index.File(indexpath))
		for _, arg := range ix.Paths() {
			fmt.Printf("%s\n", arg)
=======
		ix := index.Open(index.File())
		if *checkFlag {
			if err := ix.Check(); err != nil {
				log.Fatal(err)
			}
		}
		for p := range ix.Roots().All() {
			fmt.Printf("%s\n", p)
>>>>>>> b34f2a0c
		}
		return
	}

	if *cpuProfile != "" {
		f, err := os.Create(*cpuProfile)
		if err != nil {
			log.Fatal(err)
		}
		defer f.Close()
		pprof.StartCPUProfile(f)
		defer pprof.StopCPUProfile()
	}

<<<<<<< HEAD
	if *resetFlag && len(args) == 0 {
		os.Remove(index.File(indexpath))
		return
	}
	if len(args) == 0 {
		ix := index.Open(index.File(indexpath))
		for _, arg := range ix.Paths() {
			args = append(args, arg)
		}
	}

	// Translate paths to absolute paths so that we can
	// generate the file list in sorted order.
	for i, arg := range args {
		a, err := filepath.Abs(arg)
		if err != nil {
			log.Printf("%s: %s", arg, err)
			args[i] = ""
			continue
=======
	if *resetFlag && flag.NArg() == 0 {
		os.Remove(index.File())
		return
	}
	var roots []index.Path
	if flag.NArg() == 0 {
		ix := index.Open(index.File())
		roots = slices.Collect(ix.Roots().All())
	} else {
		// Translate arguments to absolute paths so that
		// we can generate the file list in sorted order.
		for _, arg := range flag.Args() {
			a, err := filepath.Abs(arg)
			if err != nil {
				log.Printf("%s: %s", arg, err)
				continue
			}
			roots = append(roots, index.MakePath(a))
>>>>>>> b34f2a0c
		}
		slices.SortFunc(roots, index.Path.Compare)
	}

	master := index.File(indexpath)
	if _, err := os.Stat(master); err != nil {
		// Does not exist.
		*resetFlag = true
	}
	file := master
	if !*resetFlag {
		file += "~"
		if *checkFlag {
			ix := index.Open(master)
			if err := ix.Check(); err != nil {
				log.Fatal(err)
			}
		}
	}

	ix := index.Create(file)
	ix.Force = *forceFlag
	ix.Verbose = *verboseFlag
	ix.Zip = *zipFlag
	ix.AddRoots(roots)
	for _, root := range roots {
		log.Printf("index %s", root)
		filepath.Walk(root.String(), func(path string, info os.FileInfo, err error) error {
			if _, elem := filepath.Split(path); elem != "" {
				// Skip various temporary or "hidden" files or directories.
				if elem == ".git" || elem[0] == '#' || elem[0] == '~' || elem[len(elem)-1] == '~' {
					if info.IsDir() {
						return filepath.SkipDir
					}
					return nil
				}
			}
			if err != nil {
				log.Printf("%s: %s", path, err)
				return nil
			}
			if info != nil && info.Mode()&os.ModeType == 0 {
				if err := ix.AddFile(path); err != nil {
					log.Printf("%s: %s", path, err)
					return nil
				}
			}
			return nil
		})
	}
	log.Printf("flush index")
	ix.Flush()

	if !*resetFlag {
		log.Printf("merge %s %s", master, file)
		index.Merge(file+"~", master, file)
		if *checkFlag {
			ix := index.Open(file + "~")
			if err := ix.Check(); err != nil {
				log.Fatal(err)
			}
		}
		os.Remove(file)
		os.Rename(file+"~", master)
	} else {
		if *checkFlag {
			ix := index.Open(file)
			if err := ix.Check(); err != nil {
				log.Fatal(err)
			}
		}
	}

	log.Printf("done")

	if *statsFlag {
		ix := index.Open(master)
		ix.PrintStats()
	}
	return
}<|MERGE_RESOLUTION|>--- conflicted
+++ resolved
@@ -16,11 +16,7 @@
 	"github.com/hakonhall/codesearch/index"
 )
 
-<<<<<<< HEAD
-var usageMessage = `usage: cindex [-index file] [-list] [-reset] [-force] [path...]
-=======
-var usageMessage = `usage: cindex [-list] [-reset] [-zip] [path...]
->>>>>>> b34f2a0c
+var usageMessage = `usage: cindex [-index file] [-list] [-reset] [-zip] [-force] [path...]
 
 Cindex prepares the trigram index for use by csearch.  The index is the
 file named by -index, or else $CSEARCHINDEX, or else $HOME/.csearchindex.
@@ -71,13 +67,10 @@
 	verboseFlag = flag.Bool("verbose", false, "print extra information")
 	logSkipFlag = flag.Bool("log", false, "print extra information")
 	cpuProfile  = flag.String("cpuprofile", "", "write cpu profile to this file")
-<<<<<<< HEAD
 	forceFlag   = flag.Bool("force", false, "force addition to index")
-=======
 	checkFlag   = flag.Bool("check", false, "check index is well-formatted")
 	zipFlag     = flag.Bool("zip", false, "index content in zip files")
 	statsFlag   = flag.Bool("stats", false, "print index size statistics")
->>>>>>> b34f2a0c
 )
 
 func main() {
@@ -88,12 +81,7 @@
 	indexpath := index.File(*indexFlag)
 
 	if *listFlag {
-<<<<<<< HEAD
 		ix := index.Open(index.File(indexpath))
-		for _, arg := range ix.Paths() {
-			fmt.Printf("%s\n", arg)
-=======
-		ix := index.Open(index.File())
 		if *checkFlag {
 			if err := ix.Check(); err != nil {
 				log.Fatal(err)
@@ -101,7 +89,6 @@
 		}
 		for p := range ix.Roots().All() {
 			fmt.Printf("%s\n", p)
->>>>>>> b34f2a0c
 		}
 		return
 	}
@@ -116,34 +103,13 @@
 		defer pprof.StopCPUProfile()
 	}
 
-<<<<<<< HEAD
-	if *resetFlag && len(args) == 0 {
+	if *resetFlag && flag.NArg() == 0 {
 		os.Remove(index.File(indexpath))
 		return
 	}
-	if len(args) == 0 {
-		ix := index.Open(index.File(indexpath))
-		for _, arg := range ix.Paths() {
-			args = append(args, arg)
-		}
-	}
-
-	// Translate paths to absolute paths so that we can
-	// generate the file list in sorted order.
-	for i, arg := range args {
-		a, err := filepath.Abs(arg)
-		if err != nil {
-			log.Printf("%s: %s", arg, err)
-			args[i] = ""
-			continue
-=======
-	if *resetFlag && flag.NArg() == 0 {
-		os.Remove(index.File())
-		return
-	}
 	var roots []index.Path
 	if flag.NArg() == 0 {
-		ix := index.Open(index.File())
+		ix := index.Open(index.File(indexpath))
 		roots = slices.Collect(ix.Roots().All())
 	} else {
 		// Translate arguments to absolute paths so that
@@ -155,7 +121,6 @@
 				continue
 			}
 			roots = append(roots, index.MakePath(a))
->>>>>>> b34f2a0c
 		}
 		slices.SortFunc(roots, index.Path.Compare)
 	}
