// Copyright 2011 The Go Authors.  All rights reserved.
// Use of this source code is governed by a BSD-style
// license that can be found in the LICENSE file.

package regexp

import (
	"bytes"
	"encoding/binary"
	"flag"
	"fmt"
	"html"
	"io"
	"os"
	"regexp/syntax"
	"sort"
	"strconv"
	"strings"

	"github.com/hakonhall/codesearch/sparse"
)

// A matcher holds the state for running regular expression search.
type matcher struct {
	prog      *syntax.Prog       // compiled program
	dstate    map[string]*dstate // dstate cache
	start     *dstate            // start state
	startLine *dstate            // start state for beginning of line
	z1, z2    nstate             // two temporary nstates
}

// An nstate corresponds to an NFA state.
type nstate struct {
	q       sparse.Set // queue of program instructions
	partial rune       // partially decoded rune (TODO)
	flag    flags      // flags (TODO)
}

// The flags record state about a position between bytes in the text.
type flags uint32

const (
	flagBOL  flags = 1 << iota // beginning of line
	flagEOL                    // end of line
	flagBOT                    // beginning of text
	flagEOT                    // end of text
	flagWord                   // last byte was word byte
)

// A dstate corresponds to a DFA state.
type dstate struct {
	next     [256]*dstate // next state, per byte
	enc      string       // encoded nstate
	matchNL  bool         // match when next byte is \n
	matchEOT bool         // match in this state at end of text
}

func (z *nstate) String() string {
	return fmt.Sprintf("%v/%#x+%#x", z.q.Dense(), z.flag, z.partial)
}

// enc encodes z as a string.
func (z *nstate) enc() string {
	var buf []byte
	var v [10]byte
	last := ^uint32(0)
	n := binary.PutUvarint(v[:], uint64(z.partial))
	buf = append(buf, v[:n]...)
	n = binary.PutUvarint(v[:], uint64(z.flag))
	buf = append(buf, v[:n]...)
	dense := z.q.Dense()
	ids := make([]int, 0, len(dense))
	for _, id := range z.q.Dense() {
		ids = append(ids, int(id))
	}
	sort.Ints(ids)
	for _, id := range ids {
		n := binary.PutUvarint(v[:], uint64(uint32(id)-last))
		buf = append(buf, v[:n]...)
		last = uint32(id)
	}
	return string(buf)
}

// dec decodes the encoding s into z.
func (z *nstate) dec(s string) {
	b := []byte(s)
	i, n := binary.Uvarint(b)
	if n <= 0 {
		bug()
	}
	b = b[n:]
	z.partial = rune(i)
	i, n = binary.Uvarint(b)
	if n <= 0 {
		bug()
	}
	b = b[n:]
	z.flag = flags(i)
	z.q.Reset()
	last := ^uint32(0)
	for len(b) > 0 {
		i, n = binary.Uvarint(b)
		if n <= 0 {
			bug()
		}
		b = b[n:]
		last += uint32(i)
		z.q.Add(last)
	}
}

// dmatch is the state we're in when we've seen a match and are just
// waiting for the end of the line.
var dmatch = dstate{
	matchNL:  true,
	matchEOT: true,
}

func init() {
	var z nstate
	dmatch.enc = z.enc()
	for i := range dmatch.next {
		if i != '\n' {
			dmatch.next[i] = &dmatch
		}
	}
}

// init initializes the matcher.
func (m *matcher) init(prog *syntax.Prog) error {
	m.prog = prog
	m.dstate = make(map[string]*dstate)

	m.z1.q.Init(uint32(len(prog.Inst)))
	m.z2.q.Init(uint32(len(prog.Inst)))

	m.addq(&m.z1.q, uint32(prog.Start), syntax.EmptyBeginLine|syntax.EmptyBeginText)
	m.z1.flag = flagBOL | flagBOT
	m.start = m.cache(&m.z1)

	m.z1.q.Reset()
	m.addq(&m.z1.q, uint32(prog.Start), syntax.EmptyBeginLine)
	m.z1.flag = flagBOL
	m.startLine = m.cache(&m.z1)

	return nil
}

// stepEmpty steps runq to nextq expanding according to flag.
func (m *matcher) stepEmpty(runq, nextq *sparse.Set, flag syntax.EmptyOp) {
	nextq.Reset()
	for _, id := range runq.Dense() {
		m.addq(nextq, id, flag)
	}
}

// stepByte steps runq to nextq consuming c and then expanding according to flag.
// It returns true if a match ends immediately before c.
// c is either an input byte or endText.
func (m *matcher) stepByte(runq, nextq *sparse.Set, c int, flag syntax.EmptyOp) (match bool) {
	nextq.Reset()
	m.addq(nextq, uint32(m.prog.Start), flag)
	for _, id := range runq.Dense() {
		i := &m.prog.Inst[id]
		switch i.Op {
		default:
			continue
		case syntax.InstMatch:
			match = true
			continue
		case instByteRange:
			if c == endText {
				break
			}
			lo := int((i.Arg >> 8) & 0xFF)
			hi := int(i.Arg & 0xFF)
			ch := c
			if i.Arg&argFold != 0 && 'a' <= ch && ch <= 'z' {
				ch += 'A' - 'a'
			}
			if lo <= ch && ch <= hi {
				m.addq(nextq, i.Out, flag)
			}
		}
	}
	return
}

// addq adds id to the queue, expanding according to flag.
func (m *matcher) addq(q *sparse.Set, id uint32, flag syntax.EmptyOp) {
	if q.Has(id) {
		return
	}
	q.Add(id)
	i := &m.prog.Inst[id]
	switch i.Op {
	case syntax.InstCapture, syntax.InstNop:
		m.addq(q, i.Out, flag)
	case syntax.InstAlt, syntax.InstAltMatch:
		m.addq(q, i.Out, flag)
		m.addq(q, i.Arg, flag)
	case syntax.InstEmptyWidth:
		if syntax.EmptyOp(i.Arg)&^flag == 0 {
			m.addq(q, i.Out, flag)
		}
	}
}

const endText = -1

// computeNext computes the next DFA state if we're in d reading c (an input byte or endText).
func (m *matcher) computeNext(d *dstate, c int) *dstate {
	this, next := &m.z1, &m.z2
	this.dec(d.enc)

	// compute flags in effect before c
	flag := syntax.EmptyOp(0)
	if this.flag&flagBOL != 0 {
		flag |= syntax.EmptyBeginLine
	}
	if this.flag&flagBOT != 0 {
		flag |= syntax.EmptyBeginText
	}
	if this.flag&flagWord != 0 {
		if !isWordByte(c) {
			flag |= syntax.EmptyWordBoundary
		} else {
			flag |= syntax.EmptyNoWordBoundary
		}
	} else {
		if isWordByte(c) {
			flag |= syntax.EmptyWordBoundary
		} else {
			flag |= syntax.EmptyNoWordBoundary
		}
	}
	if c == '\n' {
		flag |= syntax.EmptyEndLine
	}
	if c == endText {
		flag |= syntax.EmptyEndLine | syntax.EmptyEndText
	}

	// re-expand queue using new flags.
	// TODO: only do this when it matters
	// (something is gating on word boundaries).
	m.stepEmpty(&this.q, &next.q, flag)
	this, next = next, this

	// now compute flags after c.
	flag = 0
	next.flag = 0
	if c == '\n' {
		flag |= syntax.EmptyBeginLine
		next.flag |= flagBOL
	}
	if isWordByte(c) {
		next.flag |= flagWord
	}

	// re-add start, process rune + expand according to flags.
	if m.stepByte(&this.q, &next.q, c, flag) {
		return &dmatch
	}
	return m.cache(next)
}

func (m *matcher) cache(z *nstate) *dstate {
	enc := z.enc()
	d := m.dstate[enc]
	if d != nil {
		return d
	}

	d = &dstate{enc: enc}
	m.dstate[enc] = d
	d.matchNL = m.computeNext(d, '\n') == &dmatch
	d.matchEOT = m.computeNext(d, endText) == &dmatch
	return d
}

func (m *matcher) match(b []byte, beginText, endText bool) (end int) {
	//	fmt.Printf("%v\n", m.prog)

	d := m.startLine
	if beginText {
		d = m.start
	}
	//	m.z1.dec(d.enc)
	//	fmt.Printf("%v (%v)\n", &m.z1, d==&dmatch)
	for i, c := range b {
		d1 := d.next[c]
		if d1 == nil {
			if c == '\n' {
				if d.matchNL {
					return i
				}
				d1 = m.startLine
			} else {
				d1 = m.computeNext(d, int(c))
			}
			d.next[c] = d1
		}
		d = d1
		//		m.z1.dec(d.enc)
		//		fmt.Printf("%#U: %v (%v, %v, %v)\n", c, &m.z1, d==&dmatch, d.matchNL, d.matchEOT)
	}
	if d.matchNL || endText && d.matchEOT {
		return len(b)
	}
	return -1
}

func (m *matcher) matchString(b string, beginText, endText bool) (end int) {
	d := m.startLine
	if beginText {
		d = m.start
	}
	for i := 0; i < len(b); i++ {
		c := b[i]
		d1 := d.next[c]
		if d1 == nil {
			if c == '\n' {
				if d.matchNL {
					return i
				}
				d1 = m.startLine
			} else {
				d1 = m.computeNext(d, int(c))
			}
			d.next[c] = d1
		}
		d = d1
	}
	if d.matchNL || endText && d.matchEOT {
		return len(b)
	}
	return -1
}

// isWordByte reports whether the byte c is a word character: ASCII only.
// This is used to implement \b and \B.  This is not right for Unicode, but:
//   - it's hard to get right in a byte-at-a-time matching world
//     (the DFA has only one-byte lookahead)
//   - this crude approximation is the same one PCRE uses
func isWordByte(c int) bool {
	return 'A' <= c && c <= 'Z' ||
		'a' <= c && c <= 'z' ||
		'0' <= c && c <= '9' ||
		c == '_'
}

type LineHit struct {
	Lineno int
	Line string
}

// TODO:
type Grep struct {
	Regexp *Regexp   // regexp to search for
	Stdout io.Writer // output target
	Stderr io.Writer // error target

	L bool // L flag - print file names only
	C bool // C flag - print count of matches
	N bool // N flag - print line numbers
	H bool // H flag - do not print file names
	V bool // V flag - print non-matching lines (only for cgrep, not csearch)

<<<<<<< HEAD
	buf []byte

	// TODO: Remove. Equivalent to len(MatchedLines) > 0.
	Match bool
=======
	HTML    bool // emit HTML output for csweb
	Match   bool // were any matches found?
	Matches int  // how many matches were found?
	Limit   int  // stop after this many matches
	Limited bool // stopped because of limit

	PreContext  int // number of lines to print after
	PostContext int // number of lines to print before
>>>>>>> b34f2a0c

	// Note that there may be several matches per line, but we're ignorant.
	MatchedLines []LineHit
}

func (g *Grep) initForMatching() {
	if g.buf == nil {
		g.buf = make([]byte, 1<<20)
	}

	if g.MatchedLines == nil {
		g.MatchedLines = make([]LineHit, 0, 100)
	} else {
		g.MatchedLines = g.MatchedLines[:0]
	}
}

func (g *Grep) AddFlags() {
	flag.BoolVar(&g.L, "l", false, "list matching files only")
	flag.BoolVar(&g.C, "c", false, "print match counts only")
	flag.BoolVar(&g.N, "n", false, "show line numbers")
	flag.BoolVar(&g.H, "h", false, "omit file names")
	flag.IntVar(&g.PreContext, "B", 0, "show `n` lines before match")
	flag.IntVar(&g.PostContext, "A", 0, "show `n` lines after match")
	flag.Func("C", "show `n` lines before and after match", func(s string) error {
		n, err := strconv.Atoi(s)
		if err != nil {
			return err
		}
		g.PreContext = n
		g.PostContext = n
		return nil
	})
}

func (g *Grep) AddVFlag() {
	flag.BoolVar(&g.V, "v", false, "show non-matching lines")
}

func (g *Grep) esc(s string) string {
	if g.HTML {
		return html.EscapeString(s)
	}
	return s
}

func (g *Grep) File(name string) {
	f, err := os.Open(name)
	if err != nil {
		fmt.Fprintf(g.Stderr, "%s\n", g.esc(err.Error()))
		return
	}
	defer f.Close()
	g.Reader(f, name)
}

func (g *Grep) File2(name string) {
	f, err := os.Open(name)
	if err != nil {
		fmt.Fprintf(g.Stderr, "%s\n", err)
		g.initForMatching()
		return
	}
	defer f.Close()
	g.FindMatches(f, name)
}

var nl = []byte{'\n'}

func countNL(b []byte) int {
	n := 0
	for {
		i := bytes.IndexByte(b, '\n')
		if i < 0 {
			break
		}
		n++
		b = b[i+1:]
	}
	return n
}

func (g *Grep) Reader(r io.Reader, name string) {
	if g.buf == nil {
		g.buf = make([]byte, 1<<20)
	}
	var (
		buf        = g.buf[:0]
		needLineno = g.N || g.HTML
		lineno     = 1
		count      = 0
		prefix     = ""
		beginText  = true
		endText    = false
	)
	if !g.H {
		prefix = name + ":"
	}
	chunkStart := 0
	for {
		n, err := io.ReadFull(r, buf[len(buf):cap(buf)])
		buf = buf[:len(buf)+n]
		end := len(buf)
		if err == nil {
			// Stop scan before trailing fragment of a line;
			// also stop before g.PostContext whole lines,
			// so we know we'll have the context we need to print.
			d := lineSuffixLen(buf, g.PostContext+1)
			if d < len(buf) {
				end = len(buf) - d
			}
		} else {
			endText = true
		}
		for chunkStart < end {
			m1 := g.Regexp.Match(buf[chunkStart:end], beginText, endText) + chunkStart
			beginText = false
			if m1 < chunkStart {
				break
			}
			g.Match = true
			if g.Limit > 0 && g.Matches >= g.Limit {
				g.Limited = true
				return
			}
			g.Matches++
			if g.L {
				if g.HTML {
					fmt.Fprintf(g.Stdout, "<a href=\"show/%s\">%s</a>\n", g.esc(name), g.esc(name))
				} else {
					fmt.Fprintf(g.Stdout, "%s\n", name)
				}
				return
			}
			lineStart := bytes.LastIndex(buf[chunkStart:m1], nl) + 1 + chunkStart
			lineEnd := m1 + 1
			if lineEnd > end {
				lineEnd = end
			}
			if needLineno {
				lineno += countNL(buf[chunkStart:lineStart])
			}
			line := buf[lineStart:lineEnd]
			nl := ""
			if len(line) == 0 || line[len(line)-1] != '\n' {
				nl = "\n"
			}
			switch {
			case g.C:
				count++
			case g.PreContext+g.PostContext > 0:
				fmt.Fprintf(g.Stdout, "%s%d:\n", prefix, lineno)
				before, match, after := lineContext(g.PreContext, g.PostContext, buf, lineStart, lineEnd)
				for _, line := range before {
					fmt.Fprintf(g.Stdout, "\t\t%s\n", line)
				}
				fmt.Fprintf(g.Stdout, "\t>>\t%s\n", match)
				for _, line := range after {
					fmt.Fprintf(g.Stdout, "\t\t%s\n", line)
				}
			case g.HTML:
				fmt.Fprintf(g.Stdout, "<a href=\"/show/%s?q=%s#L%d\">%s:%d</a>:%s%s", g.esc(strings.ReplaceAll(name, "#", ">")), g.esc(g.Regexp.String()), lineno, g.esc(name), lineno, g.esc(string(line)), nl)
			case g.N:
				fmt.Fprintf(g.Stdout, "%s%d:%s%s", prefix, lineno, line, nl)
			default:
				fmt.Fprintf(g.Stdout, "%s%s%s", prefix, line, nl)
			}
			if needLineno {
				lineno++
			}
			chunkStart = lineEnd
		}
		if needLineno && err == nil {
			lineno += countNL(buf[chunkStart:end])
		}
		// Slide pre-context and unprocessed bytes down to start of buffer.
		d := lineSuffixLen(buf[:end], g.PreContext)
		if d == end {
			// Not enough room; give up on context.
			d = 0
		}
		n = copy(buf, buf[end-d:])
		buf = buf[:n]
		chunkStart = d
		if endText && err != nil {
			if err != io.EOF && err != io.ErrUnexpectedEOF {
				fmt.Fprintf(g.Stderr, "%s: %v\n", g.esc(name), err)
			}
			break
		}
	}
	if g.C && count > 0 {
		if g.HTML {
			fmt.Fprintf(g.Stdout, "<a href=\"show/%s?q=%s\">%s</a>: %d\n", g.esc(name), g.esc(g.Regexp.String()), g.esc(name), count)
		} else {
			fmt.Fprintf(g.Stdout, "%s: %d\n", name, count)
		}
	}
}

func lineSuffixLen(buf []byte, n int) int {
	end := len(buf)
	for i := 0; i < n; i++ {
		j := bytes.LastIndex(buf[:end], nl)
		if j < 0 {
			break
		}
		end = j
	}
	if j := bytes.LastIndex(buf[:end], nl); j >= 0 {
		return len(buf) - (j + 1)
	}
	return len(buf)
}

func linePrefixLen(buf []byte, lines int) int {
	start := 0
	for i := 0; i < lines; i++ {
		j := bytes.IndexByte(buf[start:], '\n')
		if j < 0 {
			return len(buf)
		}
		start += j + 1
	}
	return start
}

func lineContext(numBefore, numAfter int, buf []byte, lineStart, lineEnd int) (before [][]byte, line []byte, after [][]byte) {
	beforeChunk := buf[lineStart-lineSuffixLen(buf[:lineStart], numBefore) : lineStart]
	afterChunk := buf[lineEnd : lineEnd+linePrefixLen(buf[lineEnd:], numAfter)]

	line = chomp(buf[lineStart:lineEnd])
	before = bytes.SplitAfter(beforeChunk, nl)
	if len(before[len(before)-1]) == 0 {
		before = before[:len(before)-1]
	}
	for i := range before {
		before[i] = chomp(before[i])
	}
	after = bytes.Split(afterChunk, nl)
	if len(after[len(after)-1]) == 0 {
		after = after[:len(after)-1]
	}
	for i := range after {
		after[i] = chomp(after[i])
	}

	var prefix []byte
	prefix = updatePrefix(prefix, line)
	for _, l := range before {
		prefix = updatePrefix(prefix, l)
	}
	for _, l := range after {
		prefix = updatePrefix(prefix, l)
	}

	line = cutPrefix(line, prefix)
	for i, l := range before {
		before[i] = cutPrefix(l, prefix)
	}
	for i, l := range after {
		after[i] = cutPrefix(l, prefix)
	}
	return
}

func updatePrefix(prefix, line []byte) []byte {
	if prefix == nil {
		i := 0
		for i < len(line) && (line[i] == ' ' || line[i] == '\t') {
			i++
		}
		return line[:i]
	}

	i := 0
	for i < len(line) && i < len(prefix) && line[i] == prefix[i] {
		i++
	}
	if i >= len(line) {
		return prefix
	}
	return prefix[:i]
}

func cutPrefix(line, prefix []byte) []byte {
	if len(prefix) > len(line) {
		return nil
	}
	return line[len(prefix):]
}

func chomp(s []byte) []byte {
	i := len(s)
	for i > 0 && (s[i-1] == ' ' || s[i-1] == '\t' || s[i-1] == '\r' || s[i-1] == '\n') {
		i--
	}
<<<<<<< HEAD
}

func (g *Grep) FindMatches(r io.Reader, name string) {
	g.initForMatching()
	var (
		buf        = g.buf[:0]
		lineno     = 1
		beginText  = true
		endText    = false
	)
	for {
		n, err := io.ReadFull(r, buf[len(buf):cap(buf)])
		buf = buf[:len(buf)+n]
		end := len(buf)
		if err == nil {
			end = bytes.LastIndex(buf, nl) + 1
		} else {
			endText = true
		}
		chunkStart := 0
		for chunkStart < end {
			m1 := g.Regexp.Match(buf[chunkStart:end], beginText, endText) + chunkStart
			beginText = false
			if m1 < chunkStart {
				break
			}
			g.Match = true
			lineStart := bytes.LastIndex(buf[chunkStart:m1], nl) + 1 + chunkStart
			lineEnd := m1 + 1
			if lineEnd > end {
				lineEnd = end
			}
			lineno += countNL(buf[chunkStart:lineStart])
			line := buf[lineStart:lineEnd]
			g.MatchedLines = append(g.MatchedLines, LineHit{
				Lineno: lineno,
				Line: string(line),
			})
			lineno++
			chunkStart = lineEnd
		}
		lineno += countNL(buf[chunkStart:end])
		n = copy(buf, buf[end:])
		buf = buf[:n]
		if len(buf) == 0 && err != nil {
			if err != io.EOF && err != io.ErrUnexpectedEOF {
				fmt.Fprintf(g.Stderr, "%s: %v\n", name, err)
			}
			break
		}
	}
=======
	return s[:i]
>>>>>>> b34f2a0c
}<|MERGE_RESOLUTION|>--- conflicted
+++ resolved
@@ -368,21 +368,16 @@
 	H bool // H flag - do not print file names
 	V bool // V flag - print non-matching lines (only for cgrep, not csearch)
 
-<<<<<<< HEAD
-	buf []byte
-
-	// TODO: Remove. Equivalent to len(MatchedLines) > 0.
-	Match bool
-=======
 	HTML    bool // emit HTML output for csweb
-	Match   bool // were any matches found?
+	Match   bool // were any matches found? // TODO: Remove. Equivalent to len(MatchedLines) > 0.
 	Matches int  // how many matches were found?
 	Limit   int  // stop after this many matches
 	Limited bool // stopped because of limit
 
 	PreContext  int // number of lines to print after
 	PostContext int // number of lines to print before
->>>>>>> b34f2a0c
+
+	buf []byte
 
 	// Note that there may be several matches per line, but we're ignorant.
 	MatchedLines []LineHit
@@ -680,7 +675,7 @@
 	for i > 0 && (s[i-1] == ' ' || s[i-1] == '\t' || s[i-1] == '\r' || s[i-1] == '\n') {
 		i--
 	}
-<<<<<<< HEAD
+	return s[:i]
 }
 
 func (g *Grep) FindMatches(r io.Reader, name string) {
@@ -732,7 +727,4 @@
 			break
 		}
 	}
-=======
-	return s[:i]
->>>>>>> b34f2a0c
 }