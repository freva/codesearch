--- conflicted
+++ resolved
@@ -51,11 +51,8 @@
 var (
 	fFlag       = flag.String("f", "", "search only files with names matching this regexp")
 	iFlag       = flag.Bool("i", false, "case-insensitive search")
-<<<<<<< HEAD
 	indexFlag   = flag.String("index", "", "path to index file")
-=======
 	htmlFlag    = flag.Bool("html", false, "print HTML output")
->>>>>>> b34f2a0c
 	verboseFlag = flag.Bool("verbose", false, "print extra information")
 	bruteFlag   = flag.Bool("brute", false, "brute force - search all files in index")
 	cpuProfile  = flag.String("cpuprofile", "", "write cpu profile to this file")
